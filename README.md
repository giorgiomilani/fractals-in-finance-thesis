# Fractals in Finance Thesis

This repository serves as an experimental sandbox for studying fractal
behaviour in financial markets.  It gathers classical and modern tools for
generating and analysing time series with long–memory or multifractal
characteristics.  The code base is intentionally lightweight so that new ideas
can be prototyped quickly.

### What you will find

- **Estimators** – algorithms such as DFA, Wavelet and MFDFA to measure Hurst
  exponents and multifractal spectra.
- **Stochastic models** – fractional Brownian motion, Multifractal
  Multiplier (MMAR) and Markov‑switching multifractal (MSM) generators.
- **Gramian Angular Fields** – utilities to map one‑dimensional price series
  to images via `gaf_encode`/`gaf_decode` for feeding CNN/VAE models.
- **Risk metrics** – parametric and EVT‑based Value at Risk and Expected
  Shortfall calculators.

Each component is documented with small tests and examples so it can be reused
in isolation or composed into larger experiments.
<<<<<<< HEAD
=======
=======
A research playground collecting fractal models, preprocessing utilities and
risk metrics for financial time series.

>>>>>>> fa9988a3

## Installation

The project targets Python 3.11+.  Install the package in editable mode
along with its dependencies:

```bash
pip install -e .
```

## Running the test-suite

Execute all unit tests with:

```bash
PYTHONPATH=src pytest -q
```

Some tests require optional packages such as `torch` and `Pillow` which are
listed as project dependencies.

## Command line interface

The Typer-based CLI exposes experiment runners and helpers:

```bash
python -m fractalfinance.cli --help
python -m fractalfinance.cli run model=msm dataset=btc_minute
```

Hydra configuration files for datasets, models and risk metrics live in
<<<<<<< HEAD
`experiments/configs`.

## Example plots

The `examples/plotting.py` module generates visualisations for the main
stochastic processes used in the thesis.  Run any of the commands below to
create images in the current directory:

```bash
python -m examples.plotting fbm      # Fractional Brownian motion path
python -m examples.plotting gaf      # series with its GASF and GADF
python -m examples.plotting mmar     # multiplicative cascade and MMAR path
```

Each command prints the path of the generated figure, making it easy to script
or embed into reports.
=======
`experiments/configs`.
>>>>>>> fa9988a3
<|MERGE_RESOLUTION|>--- conflicted
+++ resolved
@@ -19,13 +19,10 @@
 
 Each component is documented with small tests and examples so it can be reused
 in isolation or composed into larger experiments.
-<<<<<<< HEAD
-=======
-=======
+
 A research playground collecting fractal models, preprocessing utilities and
 risk metrics for financial time series.
 
->>>>>>> fa9988a3
 
 ## Installation
 
@@ -57,8 +54,8 @@
 ```
 
 Hydra configuration files for datasets, models and risk metrics live in
-<<<<<<< HEAD
 `experiments/configs`.
+
 
 ## Example plots
 
@@ -74,6 +71,3 @@
 
 Each command prints the path of the generated figure, making it easy to script
 or embed into reports.
-=======
-`experiments/configs`.
->>>>>>> fa9988a3
