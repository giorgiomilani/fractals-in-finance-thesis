--- conflicted
+++ resolved
@@ -22,10 +22,8 @@
     "typer (>=0.15.3,<0.16.0)",
     "rich (>=14.0.0,<15.0.0)",
     "pillow (>=10.0.0,<11.0.0)",
-<<<<<<< HEAD
     "matplotlib (>=3.0.0,<4.0.0)",
-=======
->>>>>>> fa9988a3
+
     "torch (>=2.0.0,<3.0.0)"
 ]
 
@@ -47,10 +45,7 @@
 numpy = "*"
 pandas = "*"
 pillow = "*"
-<<<<<<< HEAD
 matplotlib = "*"
-=======
->>>>>>> fa9988a3
 torch = "*"
 
 [tool.poetry.group.dev.dependencies]
