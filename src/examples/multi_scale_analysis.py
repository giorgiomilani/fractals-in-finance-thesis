"""Multi-timescale asset analysis combining fractal and GAF diagnostics."""

from __future__ import annotations

import math

import json
import re
from dataclasses import dataclass
from pathlib import Path
from typing import Sequence

import numpy as np
import pandas as pd
import torch

from fractalfinance.analysis.common import (
    compute_fractal_metrics,
    compute_windowed_fractal_statistics,

    ensure_dir,
    fit_garch,
    fit_har_realised_variance,
    fit_msm,
    infer_periods_per_year,
    plot_dfa_fluctuation,
    plot_garch_overlay,
    plot_har_forecast,
    plot_mfdfa_spectrum,
    plot_price_series,
    plot_rs_scaling,
    plot_returns_histogram,
    plot_structure_function_summary,
    plot_wtmm_spectrum,
    plot_windowed_metric_distribution,

    summarise_prices,
)
from fractalfinance.gaf.dataset import GAFWindowDataset
from fractalfinance.gaf.gaf import save_gaf_png
from fractalfinance.io import load_yahoo
from fractalfinance.plotting import DEFAULT_OUTPUT_DIR


def slugify(value: str) -> str:
    slug = re.sub(r"[^0-9a-zA-Z]+", "_", value).strip("_")
    return slug.lower() or "scale"


def median_spacing_seconds(index: pd.Index) -> float | None:
    idx = pd.DatetimeIndex(index).sort_values()
    if idx.size < 2:
        return None
    diffs = idx.to_series().diff().dropna().dt.total_seconds().to_numpy()
    if diffs.size == 0:
        return None
    return float(np.median(diffs))


def format_duration(seconds: float | None) -> str | None:
    if seconds is None:
        return None
    if seconds <= 0:
        return None
    minutes = seconds / 60.0
    hours = minutes / 60.0
    days = hours / 24.0
    if days >= 2.0:
        return f"{days:.1f} days"
    if hours >= 2.0:
        return f"{hours:.1f} hours"
    if minutes >= 2.0:
        return f"{minutes:.1f} minutes"
    return f"{seconds:.0f} seconds"


MAX_WINDOWS_FOR_GAF_METRICS = 256
PCA_EMBEDDING_DIMENSION = 16
BOX_COUNT_THRESHOLDS = (0.2, 0.4, 0.6, 0.8)


@dataclass(slots=True)
class GAFScaleConfig:
    """Parameters used to generate GAF cubes for a specific timescale."""

    window: int
    stride: int
    resolutions: Sequence[int]
    kinds: Sequence[str] = ("gasf", "gadf")
    detrend: bool = False
    scale: str = "symmetric"
    resample: str = "paa"
    to_uint8: bool = False
    image_size: int | None = None
    label_mode: str = "quantile"
    quantile_bins: int = 3
    neutral_threshold: float = 0.0


@dataclass(slots=True)
class ScaleConfig:
    """Describe how a given Yahoo! ``interval`` should be analysed."""

    interval: str
    label: str
    gaf: GAFScaleConfig
    min_points: int | None = None

    def resolved_min_points(self) -> int:
        base = self.min_points if self.min_points is not None else 0
        return max(base, self.gaf.window + self.gaf.stride)


def default_scale_configs() -> list[ScaleConfig]:
    """Return a conservative set of Yahoo! intervals spanning multiple scales."""

    return [
        ScaleConfig(
            interval="1m",
            label="1-minute",
            gaf=GAFScaleConfig(
                window=780,  # roughly two trading days of minute bars
                stride=60,
                resolutions=(512, 256),
                image_size=512,
                label_mode="sign",
                neutral_threshold=1e-06,
            ),
        ),
        ScaleConfig(
            interval="5m",
            label="5-minute",
            gaf=GAFScaleConfig(
                window=720,
                stride=48,
                resolutions=(512, 256),
                image_size=512,
                label_mode="sign",
                neutral_threshold=1e-06,
            ),
        ),
        ScaleConfig(
            interval="15m",
            label="15-minute",
            gaf=GAFScaleConfig(
                window=672,
                stride=32,
                resolutions=(384, 256),
                image_size=512,
                label_mode="sign",
                neutral_threshold=1e-06,
            ),
        ),
        ScaleConfig(
            interval="1h",
            label="1-hour",
            gaf=GAFScaleConfig(
                window=600,
                stride=24,
                resolutions=(384, 256),
                image_size=512,
                label_mode="sign",
                neutral_threshold=1e-06,
            ),
        ),
        ScaleConfig(
            interval="1d",
            label="Daily",
            gaf=GAFScaleConfig(
                window=512,
                stride=16,
                resolutions=(512, 256, 128),
                image_size=512,
                label_mode="sign",
                neutral_threshold=1e-06,
            ),
        ),
        ScaleConfig(
            interval="1wk",
            label="Weekly",
            gaf=GAFScaleConfig(
                window=260,
                stride=8,
                resolutions=(256, 128, 64),
                image_size=256,
                label_mode="sign",
                neutral_threshold=1e-06,
            ),
        ),
        ScaleConfig(
            interval="1mo",
            label="Monthly",
            gaf=GAFScaleConfig(
                window=180,
                stride=3,
                resolutions=(180, 120, 60),
                image_size=256,
                label_mode="sign",
                neutral_threshold=1e-06,
            ),
        ),
    ]


def _normalise_counts(counts: dict[str, int]) -> dict[str, float]:
    total = sum(counts.values())
    if total <= 0:
        return {}
    return {key: value / total for key, value in counts.items()}


<<<<<<< HEAD
def _select_sample_indices(total: int, limit: int = MAX_WINDOWS_FOR_GAF_METRICS) -> list[int]:
    if total <= 0:
        return []
    limit = max(int(limit), 1)
    if total <= limit:
        return list(range(total))
    # ensure the first and last windows are included while spreading selections
    linspace = np.linspace(0, total - 1, num=limit, dtype=int)
    indices = sorted(set(int(idx) for idx in linspace))
    if indices[0] != 0:
        indices.insert(0, 0)
    if indices[-1] != total - 1:
        indices.append(total - 1)
    return indices[:limit]


def _prepare_cube_batch(dataset: GAFWindowDataset, indices: list[int]) -> np.ndarray:
    cubes: list[np.ndarray] = []
    for idx in indices:
        cube, _ = dataset[idx]
        cubes.append(cube.detach().cpu().numpy())
    if not cubes:
        return np.empty((0, 0, 0, 0), dtype=float)
    return np.stack(cubes)


def _compute_box_counts(binary: np.ndarray, box_size: int) -> int:
    if box_size <= 0:
        return 0
    height, width = binary.shape
    pad_h = (-height) % box_size
    pad_w = (-width) % box_size
    if pad_h or pad_w:
        binary = np.pad(binary, ((0, pad_h), (0, pad_w)), mode="constant", constant_values=False)
    reshaped = binary.reshape(binary.shape[0] // box_size, box_size, binary.shape[1] // box_size, box_size)
    occupied = reshaped.any(axis=(1, 3))
    return int(np.count_nonzero(occupied))


def _box_sizes(image_size: int) -> list[int]:
    if image_size <= 0:
        return []
    sizes: list[int] = []
    max_power = int(math.log2(image_size)) if image_size > 0 else 0
    for power in range(1, max_power + 1):
        size = 2**power
        if size <= image_size:
            sizes.append(size)
    if image_size not in sizes:
        sizes.append(image_size)
    return sorted(set(sizes))


def _box_counting_dimension(image: np.ndarray, box_sizes: list[int]) -> float | None:
    if not box_sizes:
        return None
    data = np.asarray(image, dtype=float)
    data = np.nan_to_num(data, copy=False)
    min_val = float(np.min(data))
    max_val = float(np.max(data))
    if math.isclose(max_val, min_val):
        return None
    norm = (data - min_val) / (max_val - min_val + 1e-12)
    dims: list[float] = []
    for threshold in BOX_COUNT_THRESHOLDS:
        binary = norm >= threshold
        counts: list[int] = []
        sizes: list[int] = []
        for box_size in box_sizes:
            count = _compute_box_counts(binary, box_size)
            if count > 0:
                counts.append(count)
                sizes.append(box_size)
        if len(counts) < 2:
            continue
        inv_box = np.log(1.0 / np.array(sizes, dtype=float))
        log_counts = np.log(np.array(counts, dtype=float))
        slope, _ = np.polyfit(inv_box, log_counts, 1)
        dims.append(float(slope))
    if not dims:
        return None
    return float(np.mean(dims))


def _aggregate_box_counting(cubes: np.ndarray) -> dict[str, object]:
    if cubes.size == 0:
        return {}
    _, channels, height, width = cubes.shape
    box_sizes = _box_sizes(int(height))
    channel_metrics: list[dict[str, object]] = []
    for channel in range(channels):
        dimensions: list[float] = []
        for cube in cubes:
            dim = _box_counting_dimension(cube[channel], box_sizes)
            if dim is not None and math.isfinite(dim):
                dimensions.append(dim)
        if not dimensions:
            continue
        channel_metrics.append(
            {
                "channel": int(channel),
                "samples": len(dimensions),
                "mean": float(np.mean(dimensions)),
                "std": float(np.std(dimensions, ddof=0)),
            }
        )
    if not channel_metrics:
        return {}
    return {
        "thresholds": list(BOX_COUNT_THRESHOLDS),
        "box_sizes": box_sizes,
        "channel_metrics": channel_metrics,
        "samples": int(cubes.shape[0]),
    }


def _compute_embeddings(
    cubes: np.ndarray, target_dim: int = PCA_EMBEDDING_DIMENSION
) -> tuple[np.ndarray, dict[str, object]]:
    if cubes.size == 0:
        return np.empty((0, 0), dtype=float), {}
    samples = cubes.shape[0]
    flattened = cubes.reshape(samples, -1)
    if flattened.size == 0:
        return np.empty((0, 0), dtype=float), {}
    centered = flattened - flattened.mean(axis=0, keepdims=True)
    dim = int(min(target_dim, samples, centered.shape[1]))
    if dim <= 0:
        return np.empty((0, 0), dtype=float), {}
    tensor = torch.from_numpy(centered).float()
    try:
        _, singular, v = torch.pca_lowrank(tensor, q=dim, center=False)
        embeddings = torch.matmul(tensor, v[:, :dim]).numpy()
        singular_values = singular[:dim].numpy()
    except RuntimeError:
        u, singular_values, vh = np.linalg.svd(centered, full_matrices=False)
        embeddings = (u[:, :dim] * singular_values[:dim]).astype(float)
    centroid = embeddings.mean(axis=0)
    info: dict[str, object] = {
        "method": "pca_lowrank",
        "target_dimension": target_dim,
        "dimension": int(dim),
        "samples": int(samples),
        "centroid": centroid.tolist(),
    }
    if samples > 1:
        total_var = float(np.sum(centered**2) / (samples - 1))
        explained = (singular_values[:dim] ** 2) / max(samples - 1, 1)
        if total_var > 0:
            info["explained_variance_ratio"] = (explained / total_var).tolist()
        else:
            info["explained_variance_ratio"] = [0.0] * dim
    else:
        info["explained_variance_ratio"] = [0.0] * dim
    return embeddings.astype(float), info


=======
>>>>>>> 95edbd2d
def evaluate_gaf_image(
    *,
    config: GAFScaleConfig,
    actual_size: int,
    window: int,
) -> dict[str, object]:
    max_resolution = max(int(r) for r in config.resolutions)
    configured = int(config.image_size or max_resolution)
    ratio = actual_size / max_resolution if max_resolution else None
    points_per_pixel = window / actual_size if actual_size else None

    evaluation: dict[str, object] = {
        "largest_resolution": max_resolution,
        "configured_image_size": configured,
        "actual_image_size": int(actual_size),
        "scale_ratio": float(ratio) if ratio is not None else None,
        "points_per_pixel": float(points_per_pixel)
        if points_per_pixel is not None
        else None,
        "status": "ok",
    }

    if actual_size < max_resolution:
        recommended = max(
            max_resolution,
            int(2 ** math.ceil(math.log2(max_resolution))),
        )
        evaluation.update(
            {
                "status": "increase",
                "recommended_image_size": recommended,
                "message": (
                    "Actual image size is smaller than the highest-resolution "
                    "PAA slice; consider increasing the output image size for "
                    "finer detail."
                ),
            }
        )
    elif actual_size > max_resolution * 2:
        evaluation.update(
            {
                "status": "oversized",
                "recommended_image_size": max_resolution * 2,
                "message": (
                    "Configured image size greatly exceeds the base resolution; "
                    "downsampling may not add fidelity and increases storage."
                ),
            }
        )

    return evaluation


def gaf_summary(
    returns: pd.Series,
    *,
    config: GAFScaleConfig,
    out_dir: Path,
    slug: str,
) -> tuple[dict[str, object], list[str]]:
    series = returns.to_numpy(dtype=float)
    dataset = GAFWindowDataset(
        series,
        win=config.window,
        stride=config.stride,
        resize=config.resolutions,
        kinds=config.kinds,
        detrend=config.detrend,
        scale=config.scale,
        resample=config.resample,
        to_uint8=config.to_uint8,
        image_size=config.image_size,
        label_mode=config.label_mode,
        quantile_bins=config.quantile_bins,
        neutral_threshold=config.neutral_threshold,
    )
    windows = len(dataset)
    label_distribution: dict[str, int] = {}
    sample_images: dict[str, str] = {}
    warnings: list[str] = []
    box_counting_info: dict[str, object] | None = None
    embedding_info: dict[str, object] | None = None

    first_channels = 0

    actual_image_size = config.image_size or max(config.resolutions)

    metric_sample_indices: list[int] = []
    metric_sample_count = 0

    if windows == 0:
        warnings.append(
            "Insufficient samples to form a single GAF window at this scale."
        )
    else:
        labels_array = getattr(dataset, "labels", None)
        if labels_array is None or len(labels_array) != windows:
            labels_array = np.array([int(dataset[idx][1].item()) for idx in range(windows)])
        else:
            labels_array = np.asarray(labels_array, dtype=int)
        uniques, counts = np.unique(labels_array, return_counts=True)
        label_distribution = {
            str(int(u)): int(c) for u, c in zip(uniques, counts, strict=False)
        }

        metric_sample_indices = _select_sample_indices(windows)
        metric_sample_count = len(metric_sample_indices)
        sample_cubes = _prepare_cube_batch(dataset, metric_sample_indices)

        if sample_cubes.size == 0:
            cube, _ = dataset[0]
            first_cube = cube.detach().cpu().numpy()
        else:
            first_cube = sample_cubes[0]
            box_counting_info = _aggregate_box_counting(sample_cubes)
            embeddings, embedding_meta = _compute_embeddings(sample_cubes)
            if embeddings.size:
                embedding_path = out_dir / f"{slug}_embeddings.npy"
                np.save(embedding_path, embeddings)
                embedding_meta.update(
                    {
                        "embedding_path": str(embedding_path),
                        "sample_indices": [int(i) for i in metric_sample_indices],
                    }
                )
                centroid = np.asarray(embedding_meta.get("centroid", []), dtype=float)
                embedding_meta["centroid_norm"] = float(
                    np.linalg.norm(centroid)
                ) if centroid.size else 0.0
                embedding_info = embedding_meta
        actual_image_size = int(first_cube.shape[-1])
        first_channels = int(first_cube.shape[0])
        image_path = out_dir / f"{slug}_gaf_sample.png"
        if first_channels >= 3:
            select = [0, 1, 2]
        else:
            select = [0]
        save_gaf_png(first_cube, image_path, select_channels=select)
        sample_images["first_window_channels"] = select

        sample_images["first_window"] = str(image_path)

    median_spacing = median_spacing_seconds(returns.index)
    if median_spacing is None:
        window_span = None
    else:
        window_span = median_spacing * config.window

    summary = {
        "window": int(config.window),
        "stride": int(config.stride),
        "resolutions": [int(r) for r in config.resolutions],
        "image_size": int(actual_image_size),

        "kinds": list(config.kinds),
        "channels": first_channels,
        "windows": int(windows),
        "label_distribution": label_distribution,
        "label_distribution_share": _normalise_counts(label_distribution),
        "window_span_seconds": window_span,
        "window_span_pretty": format_duration(window_span),
        "sample_images": sample_images,
        "image_evaluation": evaluate_gaf_image(
            config=config,
            actual_size=actual_image_size,
            window=config.window,
        ),
        "label_mode": config.label_mode,
        "quantile_bins": int(config.quantile_bins),
        "neutral_threshold": float(config.neutral_threshold),
<<<<<<< HEAD
        "metric_samples": {
            "count": metric_sample_count,
            "indices": [int(i) for i in metric_sample_indices],
        },
=======
>>>>>>> 95edbd2d

    }
    if box_counting_info:
        summary["box_counting"] = box_counting_info
    if embedding_info:
        summary["embedding"] = embedding_info
    return summary, warnings


def serialize_timestamp(ts: pd.Timestamp) -> str:
    ts = pd.Timestamp(ts)
    if ts.tz is None:
        ts = ts.tz_localize("UTC")
    else:
        ts = ts.tz_convert("UTC")

    return ts.isoformat()


def run_scale(
    symbol: str,
    *,
    start: str,
    end: str,
    config: ScaleConfig,
    output_dir: Path,
    max_retries: int = 6,
    retry_delay: float = 1.5,
) -> dict[str, object]:
    """Execute the full pipeline for a single ``interval``."""

    label = config.label
    slug = slugify(f"{symbol}_{label}")
    scale_dir = ensure_dir(output_dir / slug)

    try:
        prices = load_yahoo(
            symbol,
            start=start,
            end=end,
            interval=config.interval,
            max_retries=max_retries,
            retry_delay=retry_delay,
        )
    except Exception as exc:  # pragma: no cover - network errors in CI
        return {
            "label": label,
            "interval": config.interval,
            "error": str(exc),
            "outputs": {},
            "gaf": {},
            "warnings": [str(exc)],
        }

    prices = prices.astype(float).dropna()
    warnings: list[str] = []

    if prices.empty:
        return {
            "label": label,
            "interval": config.interval,
            "warnings": ["No data returned for this interval."],

            "outputs": {},
            "gaf": {},
        }

    min_points = config.resolved_min_points()
    if len(prices) < min_points:
        warnings.append(
            "Only {count} observations available; {needed} recommended to "
            "populate {window}-point windows.".format(
                count=len(prices),
                needed=min_points,
                window=config.gaf.window,
            )
        )


    returns = np.log(prices).diff().dropna()
    periods_per_year = infer_periods_per_year(prices.index)
    stats = summarise_prices(prices, returns, periods_per_year=periods_per_year)

    returns_count = len(returns)

    garch_result = None
    garch_error = None
    har_result = None
    har_error = None
    if returns_count < 10:
        garch_error = (
            f"Insufficient return observations for GARCH (have {returns_count}, need ≥10)."
        )
        warnings.append(garch_error)
    else:
        try:
            garch_result = fit_garch(returns, periods_per_year=periods_per_year)
        except Exception as exc:  # pragma: no cover - estimator edge cases
            garch_error = str(exc)
            warnings.append(f"GARCH fit failed: {exc}")

    har_min_obs = 30
    if returns_count < har_min_obs:
        har_error = (
            f"Insufficient return observations for HAR (have {returns_count}, need ≥{har_min_obs})."
        )
        warnings.append(har_error)
    else:
        try:
            har_result = fit_har_realised_variance(
                returns,
                periods_per_year=periods_per_year,
            )
        except Exception as exc:  # pragma: no cover - estimator edge cases
            har_error = str(exc)
            warnings.append(f"HAR fit failed: {exc}")

    msm_summary: dict[str, object] | None = None
    msm_error = None
    if returns_count < 50:
        msm_error = (
            f"Insufficient return observations for MSM (have {returns_count}, need ≥50)."
        )
        warnings.append(msm_error)
    else:
        try:
            msm_summary = fit_msm(returns)
        except Exception as exc:  # pragma: no cover - estimator edge cases
            msm_error = str(exc)
            warnings.append(f"MSM fit failed: {exc}")

    fractal_result = None
    fractal_error = None
    if returns_count < 32:
        fractal_error = (
            f"Insufficient return observations for fractal metrics (have {returns_count}, need ≥32)."
        )
        warnings.append(fractal_error)
    else:
        try:
            fractal_result = compute_fractal_metrics(prices, returns)
        except Exception as exc:  # pragma: no cover - estimator edge cases
            fractal_error = str(exc)
            warnings.append(f"Fractal estimators failed: {exc}")

    fractal_windowed = compute_windowed_fractal_statistics(
        prices,
        returns,
        window=config.gaf.window,
        stride=config.gaf.stride,
        return_samples=True,
    )

    fractal_windows_serialised: list[dict[str, object]] = []
    for record in fractal_windowed.get("windows", []):
        start_ts = record.get("start")
        end_ts = record.get("end")
        serialised_record = dict(record)
        if start_ts is not None:
            serialised_record["start"] = serialize_timestamp(start_ts)
        if end_ts is not None:
            serialised_record["end"] = serialize_timestamp(end_ts)
        fractal_windows_serialised.append(serialised_record)
    fractal_windowed["windows"] = fractal_windows_serialised

    outputs: dict[str, str] = {}

    price_path = plot_price_series(
        prices,
        title=f"{label} close",
        ylabel="Price",
        out_dir=scale_dir,
        filename=f"{slug}_price.png",
    )
    outputs["price"] = price_path

    returns_path = plot_returns_histogram(
        returns,
        out_dir=scale_dir,
        filename=f"{slug}_returns.png",
        title=f"{label} log-returns",
    )
    outputs["returns"] = returns_path
    if garch_result is not None:
        garch_path = plot_garch_overlay(
            returns,
            garch_result.conditional_volatility,
            out_dir=scale_dir,
            filename=f"{slug}_garch.png",
        )
        outputs["garch"] = garch_path
    if har_result is not None:
        har_path = plot_har_forecast(
            har_result.realised_variance,
            har_result.forecast_daily_vol,
            out_dir=scale_dir,
            filename=f"{slug}_har.png",
            title=f"{label} HAR-RV realised volatility",
        )
        outputs["har"] = har_path
    if fractal_result is not None:
        mfdfa_path = plot_mfdfa_spectrum(
            fractal_result.mfdfa,
            out_dir=scale_dir,
            filename=f"{slug}_mfdfa.png",
            title=f"{label} MFDFA spectrum",
        )
        outputs["mfdfa"] = mfdfa_path
        rs_path = plot_rs_scaling(
            fractal_result.rs,
            out_dir=scale_dir,
            filename=f"{slug}_rs.png",
            title=f"{label} R/S scaling",
        )
        outputs["rs"] = rs_path
        dfa_path = plot_dfa_fluctuation(
            fractal_result.dfa,
            out_dir=scale_dir,
            filename=f"{slug}_dfa.png",
            title=f"{label} DFA fluctuation",
        )
        outputs["dfa"] = dfa_path
        structure_path = plot_structure_function_summary(
            fractal_result.structure,
            out_dir=scale_dir,
            filename=f"{slug}_structure.png",
            title=f"{label} structure-function",
        )
        outputs["structure"] = structure_path
        wtmm_path = plot_wtmm_spectrum(
            fractal_result.wtmm,
            out_dir=scale_dir,
            filename=f"{slug}_wtmm.png",
            title=f"{label} WTMM spectrum",
        )
        outputs["wtmm"] = wtmm_path
    gaf_details, gaf_warnings = gaf_summary(
        returns,
        config=config.gaf,
        out_dir=scale_dir,
        slug=slug,
    )

    samples = fractal_windowed.pop("samples", {})
    distribution_plots: dict[str, str] = {}
    for metric_name, values in samples.items():
        if not values:
            continue
        metric_slug = slugify(metric_name)
        try:
            dist_path = plot_windowed_metric_distribution(
                values,
                metric=metric_name,
                out_dir=scale_dir,
                filename=f"{slug}_{metric_slug}_distribution.png",
                title=f"{label} windowed {metric_name}",
            )
        except ValueError:
            continue
        outputs[f"fractal_windowed_{metric_slug}_distribution"] = dist_path
        distribution_plots[metric_name] = dist_path

    if distribution_plots:
        fractal_windowed["distribution_plots"] = distribution_plots

    if gaf_details.get("windows") is not None:
        fractal_windowed["expected_gaf_windows"] = int(gaf_details["windows"])

    if (
        fractal_windowed.get("processed_windows")
        and gaf_details.get("windows") is not None
        and fractal_windowed["processed_windows"] != gaf_details["windows"]
    ):
        diff_warn = (
            "Windowed fractal metrics processed"
            f" {fractal_windowed['processed_windows']} samples,"
            f" but GAF generated {gaf_details['windows']} windows."
        )
        fractal_windowed.setdefault("warnings", []).append(diff_warn)

    garch_summary: dict[str, object] | None
    if garch_result is not None:
        garch_summary = garch_result.summary
    elif garch_error is not None:
        garch_summary = {"error": garch_error}
    else:
        garch_summary = None

    if garch_summary is None:
        outputs.pop("garch", None)

    har_summary: dict[str, object] | None
    if har_result is not None:
        har_summary = har_result.summary
    elif har_error is not None:
        har_summary = {"error": har_error}
    else:
        har_summary = None

    if har_summary is None:
        outputs.pop("har", None)

    if msm_summary is None and msm_error is not None:
        msm_summary = {"error": msm_error}

    fractal_summary: dict[str, object] | None
    if fractal_result is not None:
        fractal_summary = fractal_result.summary
    elif fractal_error is not None:
        fractal_summary = {"error": fractal_error}
    else:
        fractal_summary = None

    summary = {
        "symbol": symbol,
        "label": label,
        "interval": config.interval,
        "periods_per_year": periods_per_year,
        "data_start": serialize_timestamp(prices.index[0]),
        "data_end": serialize_timestamp(prices.index[-1]),
        **stats,
        "garch": garch_summary,
        "har": har_summary,
        "msm": msm_summary,
        "fractal": fractal_summary,
        "fractal_windowed": fractal_windowed,
        "gaf": gaf_details,
        "outputs": {**outputs, **gaf_details.get("sample_images", {})},
    }

    if gaf_warnings:
        warnings.extend(gaf_warnings)
    if fractal_windowed.get("warnings"):
        warnings.extend(str(msg) for msg in fractal_windowed["warnings"])

    if warnings:
        summary["warnings"] = warnings

    summary_path = scale_dir / "summary.json"
    with open(summary_path, "w", encoding="utf-8") as fh:
        json.dump(summary, fh, indent=2)
    summary["summary_path"] = str(summary_path)
    return summary


def run_multi_scale_analysis(
    symbol: str,
    *,
    start: str = "1990-01-01",
    end: str | None = None,
    scales: Sequence[ScaleConfig] | None = None,
    output_subdir: str = "multi_scale",
    max_retries: int = 6,
    retry_delay: float = 1.5,
) -> dict[str, dict[str, object]]:
    """Execute the analysis pipeline for every requested timescale."""

    end = end or pd.Timestamp.utcnow().normalize().strftime("%Y-%m-%d")
    output_dir = ensure_dir(DEFAULT_OUTPUT_DIR / output_subdir)
    configs = list(scales or default_scale_configs())

    results: dict[str, dict[str, object]] = {}
    for cfg in configs:
        summary = run_scale(
            symbol,
            start=start,
            end=end,
            config=cfg,
            output_dir=output_dir,
            max_retries=max_retries,
            retry_delay=retry_delay,
        )
        slug = slugify(f"{symbol}_{cfg.label}")
        results[slug] = summary

    comparison_rows: list[dict[str, object]] = []
    image_recommendations: list[dict[str, object]] = []

    for summary in results.values():
        if not isinstance(summary, dict):
            continue

        gaf_info = summary.get("gaf") or {}
        fractal_info = summary.get("fractal") or {}
        windowed = summary.get("fractal_windowed") or {}
        garch_info = summary.get("garch") or {}
        har_info = summary.get("har") or {}
        msm_info = summary.get("msm") or {}

        label = summary.get("label")
        row: dict[str, object] = {
            "label": label,
            "interval": summary.get("interval"),
            "observations": summary.get("observations"),
            "span": summary.get("span"),
            "gaf_windows": gaf_info.get("windows"),
            "gaf_channels": gaf_info.get("channels"),
            "gaf_image_size": gaf_info.get("image_size"),
            "gaf_window_span_pretty": gaf_info.get("window_span_pretty"),
            "gaf_label_distribution": gaf_info.get("label_distribution"),
            "gaf_label_distribution_share": gaf_info.get(
                "label_distribution_share"
            ),
            "gaf_label_mode": gaf_info.get("label_mode"),
            "gaf_neutral_threshold": gaf_info.get("neutral_threshold"),
            "gaf_quantile_bins": gaf_info.get("quantile_bins"),
            "fractal_metrics": {
                "DFA_H": fractal_info.get("DFA_H"),
                "RS_H": fractal_info.get("RS_H"),
                "MFDFA_width": fractal_info.get("MFDFA_width"),
                "WTMM_width": fractal_info.get("WTMM_width"),
            },
            "fractal_windowed_processed": windowed.get("processed_windows"),
            "fractal_windowed_expected": windowed.get("expected_gaf_windows"),
            "volatility": {
                "garch_last_cond_vol_annual": garch_info.get(
                    "last_cond_vol_annual"
                ),
                "har_last_realised_vol_annual": har_info.get(
                    "last_realised_vol_annual"
                ),
                "har_forecast_1d_annual": (
                    (har_info.get("forecast_annual_vol") or [None])[0]
                    if isinstance(har_info, dict)
                    else None
                ),
                "msm_m_L": msm_info.get("m_L"),
                "msm_m_H": msm_info.get("m_H"),
            },
        }
        comparison_rows.append(row)

        image_eval = gaf_info.get("image_evaluation")
        if isinstance(image_eval, dict) and image_eval.get("status") != "ok":
            image_recommendations.append(
                {
                    "label": label,
                    "interval": summary.get("interval"),
                    **image_eval,
                }
            )

    comparison: dict[str, object] = {"scales": comparison_rows}
    if image_recommendations:
        comparison["image_recommendations"] = image_recommendations

    payload = {
        "results": results,
        "comparison": comparison,
    }

    master_path = output_dir / f"{slugify(symbol)}_multi_scale_summary.json"
    with open(master_path, "w", encoding="utf-8") as fh:
        json.dump(payload, fh, indent=2)

    return {
        "results": results,
        "comparison": comparison,

        "summary_path": str(master_path),
    }


__all__ = [
    "GAFScaleConfig",
    "ScaleConfig",
    "default_scale_configs",
    "run_scale",
    "run_multi_scale_analysis",
]
<|MERGE_RESOLUTION|>--- conflicted
+++ resolved
@@ -209,7 +209,6 @@
     return {key: value / total for key, value in counts.items()}
 
 
-<<<<<<< HEAD
 def _select_sample_indices(total: int, limit: int = MAX_WINDOWS_FOR_GAF_METRICS) -> list[int]:
     if total <= 0:
         return []
@@ -367,8 +366,6 @@
     return embeddings.astype(float), info
 
 
-=======
->>>>>>> 95edbd2d
 def evaluate_gaf_image(
     *,
     config: GAFScaleConfig,
@@ -539,13 +536,10 @@
         "label_mode": config.label_mode,
         "quantile_bins": int(config.quantile_bins),
         "neutral_threshold": float(config.neutral_threshold),
-<<<<<<< HEAD
         "metric_samples": {
             "count": metric_sample_count,
             "indices": [int(i) for i in metric_sample_indices],
         },
-=======
->>>>>>> 95edbd2d
 
     }
     if box_counting_info:
