import numpy as np
from PIL import Image


<<<<<<< HEAD
def _to_unit(x: np.ndarray) -> tuple[np.ndarray, float, float]:
    """Normalise ``x`` to ``[-1, 1]`` and return bounds."""
    x_min, x_max = float(x.min()), float(x.max())
    unit = 2 * (x - x_min) / (x_max - x_min) - 1
    return unit, x_min, x_max
=======
def _to_unit(x: np.ndarray) -> np.ndarray:
    x_min, x_max = x.min(), x.max()
    return 2 * (x - x_min) / (x_max - x_min) - 1
>>>>>>> 109daa94


def _polar(x: np.ndarray):
    phi = np.arccos(x)
    rho = np.linspace(0, 1, len(x))
    return rho, phi


def GASF(x: np.ndarray) -> np.ndarray:
    u, _, _ = _to_unit(x)
    rho, phi = _polar(u)
    return np.cos(phi[:, None] + phi[None, :])


def GADF(x: np.ndarray) -> np.ndarray:
    u, _, _ = _to_unit(x)
    rho, phi = _polar(u)
    return np.sin(phi[None, :] - phi[:, None])


def gaf_encode(
    x: np.ndarray,
    kind: str = "gasf",
    resize: int | None = 128,
    return_params: bool = False,
) -> np.ndarray | tuple[np.ndarray, float, float, np.ndarray]:
    """Encode ``x`` into a Gramian Angular Field.

    When ``return_params`` is ``True`` the function also returns the
    ``(min, max)`` pair used for normalisation and the sign of the
    normalised series so that a perfect reconstruction is possible with
    :func:`gaf_decode`.
    """
    u, x_min, x_max = _to_unit(x)
    img = GASF(u) if kind.lower() == "gasf" else GADF(u)
    if resize:
        img = np.array(Image.fromarray(img).resize((resize, resize), Image.BILINEAR))
    img = img.astype(np.float32)
    if return_params:
        return img, x_min, x_max, np.sign(u)
    return img


def gaf_decode(
    diagonal_val: np.ndarray,
    x_min: float,
    x_max: float,
    sign: np.ndarray,
) -> np.ndarray:
    """Reconstruct the original series from a GASF diagonal.

    Parameters
    ----------
    diagonal_val:
        The diagonal of the GASF matrix.
    x_min, x_max:
        Bounds used during normalisation.
    sign:
        Sign of the normalised series returned by :func:`gaf_encode`.
    """
    x_unit = np.sqrt((diagonal_val + 1) / 2) * sign
    return (x_unit + 1) / 2 * (x_max - x_min) + x_min<|MERGE_RESOLUTION|>--- conflicted
+++ resolved
@@ -2,17 +2,13 @@
 from PIL import Image
 
 
-<<<<<<< HEAD
+
 def _to_unit(x: np.ndarray) -> tuple[np.ndarray, float, float]:
     """Normalise ``x`` to ``[-1, 1]`` and return bounds."""
     x_min, x_max = float(x.min()), float(x.max())
     unit = 2 * (x - x_min) / (x_max - x_min) - 1
     return unit, x_min, x_max
-=======
-def _to_unit(x: np.ndarray) -> np.ndarray:
-    x_min, x_max = x.min(), x.max()
-    return 2 * (x - x_min) / (x_max - x_min) - 1
->>>>>>> 109daa94
+
 
 
 def _polar(x: np.ndarray):
