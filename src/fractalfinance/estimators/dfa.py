--- conflicted
+++ resolved
@@ -29,42 +29,15 @@
         min_scale: int = 8,
         max_scale: int | None = None,
         n_scales: int = 20,
-<<<<<<< HEAD
         from_levels: bool = False,
-=======
-        auto_range: bool = False,
-        r2_thresh: float = 0.98,
-        min_points: int = 5,
-        n_boot: int = 0,
->>>>>>> f532ae90
+
     ):
         super().__init__(series)
         self.min_scale = min_scale
         self.max_scale = max_scale
         self.n_scales = n_scales
-<<<<<<< HEAD
         self.from_levels = from_levels
-=======
-        self.auto_range = auto_range
-        self.r2_thresh = r2_thresh
-        self.min_points = min_points
-        self.n_boot = n_boot
 
-    # ------------------------------------------------------------------ #
-    @staticmethod
-    def _best_range(log_s: np.ndarray, log_F: np.ndarray, min_points: int, r2: float):
-        """Return slice of scales with highest R² above threshold."""
-        n = len(log_s)
-        best = slice(0, n)
-        best_r2 = -np.inf
-        for i in range(n - min_points + 1):
-            for j in range(i + min_points, n + 1):
-                r = np.corrcoef(log_s[i:j], log_F[i:j])[0, 1] ** 2
-                if r > best_r2 and r >= r2:
-                    best_r2 = r
-                    best = slice(i, j)
-        return best
->>>>>>> f532ae90
 
     # ------------------------------------------------------------------ #
     @staticmethod
