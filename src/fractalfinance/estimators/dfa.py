--- conflicted
+++ resolved
@@ -29,19 +29,12 @@
         min_scale: int = 8,
         max_scale: int | None = None,
         n_scales: int = 20,
-<<<<<<< HEAD
         from_levels: bool = True,
         auto_range: bool | None = None,
         min_points: int | None = None,
         r2_thresh: float | None = None,
         n_boot: int | None = None,
-=======
-        from_levels: bool = False,
-        auto_range: bool = False,
-        min_points: int = 5,
-        r2_thresh: float = 0.98,
-        n_boot: int = 0,
->>>>>>> ce814486
+
 
     ):
         super().__init__(series)
@@ -49,7 +42,6 @@
         self.max_scale = max_scale
         self.n_scales = int(n_scales)
         self.from_levels = from_levels
-<<<<<<< HEAD
         if auto_range is not None:
             self.auto_range = bool(auto_range)
         if min_points is not None:
@@ -58,16 +50,7 @@
             self.r2_thresh = float(r2_thresh)
         if n_boot is not None:
             self.n_boot = int(n_boot)
-=======
-        self.auto_range = bool(auto_range)
-        self.min_points = max(2, int(min_points))
-        self.r2_thresh = float(r2_thresh)
-        if not 0 <= self.r2_thresh <= 1:
-            raise ValueError("r2_thresh must lie in [0, 1]")
-        if n_boot < 0:
-            raise ValueError("n_boot must be non-negative")
-        self.n_boot = int(n_boot)
->>>>>>> ce814486
+
 
 
     # ------------------------------------------------------------------ #
