"""Utility helpers for generating fractal-finance plots.

The plotting functions default to saving output under an ``analysis_outputs``
folder at the project root. If the caller specifies a custom path the required
parent directories are created automatically, so plots from scripted analyses
end up in a consistent location.
"""

from __future__ import annotations

from pathlib import Path
<<<<<<< HEAD
from typing import Iterable, Sequence, Union
=======
from typing import Union
>>>>>>> d27f339e

import matplotlib

matplotlib.use("Agg")
import matplotlib.pyplot as plt
import numpy as np

from fractalfinance.gaf.gaf import gaf_encode
from fractalfinance.models.fbm import fbm
from fractalfinance.models.mmar import simulate

__all__ = [
    "plot_fbm",
    "plot_gaf",
    "plot_mmar",
    "DEFAULT_OUTPUT_DIR",
]

DEFAULT_OUTPUT_DIR = Path("analysis_outputs")
<<<<<<< HEAD

SeriesLike = Union[Sequence[float], Iterable[float], np.ndarray]


def _prepare_path(path: Union[str, Path]) -> Path:
    """Create parent directories for *path* and return it as a :class:`Path`."""

    save_path = Path(path).expanduser()
    if save_path.parent == Path('.'):
        DEFAULT_OUTPUT_DIR.mkdir(parents=True, exist_ok=True)
        save_path = DEFAULT_OUTPUT_DIR / save_path.name
    else:
        save_path.parent.mkdir(parents=True, exist_ok=True)
    return save_path


def _coerce_series(series: SeriesLike | None, *, name: str) -> np.ndarray | None:
    if series is None:
        return None
    try:
        arr = np.asarray(series, dtype=float)
    except (TypeError, ValueError):
        arr = np.asarray(list(series), dtype=float)
    if arr.ndim != 1:
        raise ValueError(f"{name} must be one-dimensional")
    return arr


def plot_fbm(
    path: Union[str, Path] = DEFAULT_OUTPUT_DIR / "fbm.png",
    H: float = 0.7,
    n: int = 1024,
    *,
    series: SeriesLike | None = None,
    title: str = "Fractional Brownian Motion",
) -> str:
    """Plot a fractional Brownian motion path or a user-supplied series."""

    data = _coerce_series(series, name="series")
    if data is None:
        data = fbm(H=H, n=n, seed=0)
=======


def _prepare_path(path: Union[str, Path]) -> Path:
    """Create parent directories for *path* and return it as a :class:`Path`."""

    save_path = Path(path).expanduser()
    if save_path.parent == Path('.'):
        DEFAULT_OUTPUT_DIR.mkdir(parents=True, exist_ok=True)
        save_path = DEFAULT_OUTPUT_DIR / save_path.name
    else:
        save_path.parent.mkdir(parents=True, exist_ok=True)
    return save_path


def plot_fbm(
    path: Union[str, Path] = DEFAULT_OUTPUT_DIR / "fbm.png", H: float = 0.7, n: int = 1024
) -> str:
    """Generate and save a sample Fractional Brownian Motion path."""

    series = fbm(H=H, n=n, seed=0)
>>>>>>> d27f339e
    plt.figure(figsize=(8, 4))
    plt.plot(data, lw=1)
    plt.title(title)
    plt.tight_layout()
    save_path = _prepare_path(path)
    plt.savefig(save_path)
    plt.close()
    return str(save_path)
<<<<<<< HEAD

=======
>>>>>>> d27f339e

def plot_gaf(
    path: Union[str, Path] = DEFAULT_OUTPUT_DIR / "gaf.png",
    H: float = 0.7,
    n: int = 256,
    *,
    series: SeriesLike | None = None,
) -> str:
    """Visualise a series (or FBM sample) together with its GAF encodings."""

<<<<<<< HEAD
    data = _coerce_series(series, name="series")
    if data is None:
        data = fbm(H=H, n=n, seed=0)
    else:
        n = len(data)
    gasf = gaf_encode(data, kind="gasf", resize=n)
    gadf = gaf_encode(data, kind="gadf", resize=n)
=======
def plot_gaf(
    path: Union[str, Path] = DEFAULT_OUTPUT_DIR / "gaf.png", H: float = 0.7, n: int = 256
) -> str:
    """Generate a series and visualise its GASF and GADF."""

    series = fbm(H=H, n=n, seed=0)
    gasf = gaf_encode(series, kind="gasf", resize=n)
    gadf = gaf_encode(series, kind="gadf", resize=n)
>>>>>>> d27f339e
    fig, axes = plt.subplots(1, 3, figsize=(12, 4))
    axes[0].plot(data, lw=1)
    axes[0].set_title("Series")
    axes[1].imshow(gasf, cmap="jet")
    axes[1].set_title("GASF")
    axes[1].axis("off")
    axes[2].imshow(gadf, cmap="jet")
    axes[2].set_title("GADF")
    axes[2].axis("off")
    fig.tight_layout()
    save_path = _prepare_path(path)
    fig.savefig(save_path)
    plt.close(fig)
    return str(save_path)


def plot_mmar(
<<<<<<< HEAD
    path: Union[str, Path] = DEFAULT_OUTPUT_DIR / "mmar.png",
    H: float = 0.7,
    n: int = 1024,
    *,
    returns: SeriesLike | None = None,
    levels: SeriesLike | None = None,
    multipliers: SeriesLike | None = None,
) -> str:
    """Plot returns and levels for a cascade simulation or supplied dataset."""

    ret_arr = _coerce_series(returns, name="returns")
    lvl_arr = _coerce_series(levels, name="levels")
    mult_arr = _coerce_series(multipliers, name="multipliers")

    if ret_arr is None and lvl_arr is None and mult_arr is None:
        mult_arr, lvl_arr, ret_arr = simulate(n=n, H=H, seed=0)
    else:
        if ret_arr is None and lvl_arr is not None:
            if len(lvl_arr) < 2:
                raise ValueError("levels must contain at least two observations")
            ret_arr = np.diff(np.log(lvl_arr))
        if lvl_arr is None and ret_arr is not None:
            cumulative = np.cumsum(np.insert(ret_arr, 0, 0.0))
            lvl_arr = np.exp(cumulative)
    if ret_arr is None or lvl_arr is None:
        raise ValueError("plot_mmar requires returns or levels when multipliers are omitted")

    if mult_arr is not None:
        fig, axes = plt.subplots(3, 1, figsize=(8, 6), sharex=False)
        axes[0].plot(mult_arr, lw=1)
        axes[0].set_title("Multipliers")
        ret_ax = axes[1]
        lvl_ax = axes[2]
    else:
        fig, axes = plt.subplots(2, 1, figsize=(8, 5), sharex=False)
        ret_ax, lvl_ax = axes

    ret_ax.plot(ret_arr, lw=1)
    ret_ax.set_title("Returns")
    lvl_ax.plot(lvl_arr, lw=1)
    lvl_ax.set_title("Price path" if mult_arr is None else "MMAR path")
=======
    path: Union[str, Path] = DEFAULT_OUTPUT_DIR / "mmar.png", H: float = 0.7, n: int = 1024
) -> str:
    """Simulate a Multifractal Multivariate AR path and its multipliers."""

    theta, X, r = simulate(n=n, H=H, seed=0)
    fig, axes = plt.subplots(3, 1, figsize=(8, 6), sharex=True)
    axes[0].plot(theta, lw=1)
    axes[0].set_title("Multipliers")
    axes[1].plot(r, lw=1)
    axes[1].set_title("Returns")
    axes[2].plot(X, lw=1)
    axes[2].set_title("MMAR path")
>>>>>>> d27f339e
    fig.tight_layout()
    save_path = _prepare_path(path)
    fig.savefig(save_path)
    plt.close(fig)
    return str(save_path)<|MERGE_RESOLUTION|>--- conflicted
+++ resolved
@@ -9,11 +9,8 @@
 from __future__ import annotations
 
 from pathlib import Path
-<<<<<<< HEAD
 from typing import Iterable, Sequence, Union
-=======
-from typing import Union
->>>>>>> d27f339e
+
 
 import matplotlib
 
@@ -33,7 +30,6 @@
 ]
 
 DEFAULT_OUTPUT_DIR = Path("analysis_outputs")
-<<<<<<< HEAD
 
 SeriesLike = Union[Sequence[float], Iterable[float], np.ndarray]
 
@@ -75,28 +71,7 @@
     data = _coerce_series(series, name="series")
     if data is None:
         data = fbm(H=H, n=n, seed=0)
-=======
 
-
-def _prepare_path(path: Union[str, Path]) -> Path:
-    """Create parent directories for *path* and return it as a :class:`Path`."""
-
-    save_path = Path(path).expanduser()
-    if save_path.parent == Path('.'):
-        DEFAULT_OUTPUT_DIR.mkdir(parents=True, exist_ok=True)
-        save_path = DEFAULT_OUTPUT_DIR / save_path.name
-    else:
-        save_path.parent.mkdir(parents=True, exist_ok=True)
-    return save_path
-
-
-def plot_fbm(
-    path: Union[str, Path] = DEFAULT_OUTPUT_DIR / "fbm.png", H: float = 0.7, n: int = 1024
-) -> str:
-    """Generate and save a sample Fractional Brownian Motion path."""
-
-    series = fbm(H=H, n=n, seed=0)
->>>>>>> d27f339e
     plt.figure(figsize=(8, 4))
     plt.plot(data, lw=1)
     plt.title(title)
@@ -105,10 +80,7 @@
     plt.savefig(save_path)
     plt.close()
     return str(save_path)
-<<<<<<< HEAD
 
-=======
->>>>>>> d27f339e
 
 def plot_gaf(
     path: Union[str, Path] = DEFAULT_OUTPUT_DIR / "gaf.png",
@@ -119,7 +91,6 @@
 ) -> str:
     """Visualise a series (or FBM sample) together with its GAF encodings."""
 
-<<<<<<< HEAD
     data = _coerce_series(series, name="series")
     if data is None:
         data = fbm(H=H, n=n, seed=0)
@@ -127,16 +98,7 @@
         n = len(data)
     gasf = gaf_encode(data, kind="gasf", resize=n)
     gadf = gaf_encode(data, kind="gadf", resize=n)
-=======
-def plot_gaf(
-    path: Union[str, Path] = DEFAULT_OUTPUT_DIR / "gaf.png", H: float = 0.7, n: int = 256
-) -> str:
-    """Generate a series and visualise its GASF and GADF."""
 
-    series = fbm(H=H, n=n, seed=0)
-    gasf = gaf_encode(series, kind="gasf", resize=n)
-    gadf = gaf_encode(series, kind="gadf", resize=n)
->>>>>>> d27f339e
     fig, axes = plt.subplots(1, 3, figsize=(12, 4))
     axes[0].plot(data, lw=1)
     axes[0].set_title("Series")
@@ -154,7 +116,6 @@
 
 
 def plot_mmar(
-<<<<<<< HEAD
     path: Union[str, Path] = DEFAULT_OUTPUT_DIR / "mmar.png",
     H: float = 0.7,
     n: int = 1024,
@@ -196,20 +157,7 @@
     ret_ax.set_title("Returns")
     lvl_ax.plot(lvl_arr, lw=1)
     lvl_ax.set_title("Price path" if mult_arr is None else "MMAR path")
-=======
-    path: Union[str, Path] = DEFAULT_OUTPUT_DIR / "mmar.png", H: float = 0.7, n: int = 1024
-) -> str:
-    """Simulate a Multifractal Multivariate AR path and its multipliers."""
 
-    theta, X, r = simulate(n=n, H=H, seed=0)
-    fig, axes = plt.subplots(3, 1, figsize=(8, 6), sharex=True)
-    axes[0].plot(theta, lw=1)
-    axes[0].set_title("Multipliers")
-    axes[1].plot(r, lw=1)
-    axes[1].set_title("Returns")
-    axes[2].plot(X, lw=1)
-    axes[2].set_title("MMAR path")
->>>>>>> d27f339e
     fig.tight_layout()
     save_path = _prepare_path(path)
     fig.savefig(save_path)
