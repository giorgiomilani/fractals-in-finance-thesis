"""Utility helpers for generating fractal-finance plots.

The plotting functions default to saving output under an ``analysis_outputs``
folder at the project root. If the caller specifies a custom path the required
parent directories are created automatically, so plots from scripted analyses
end up in a consistent location.
"""

from __future__ import annotations

from pathlib import Path
from typing import Iterable, Sequence, Union

<<<<<<< HEAD
=======

>>>>>>> 730cd07d
import matplotlib

matplotlib.use("Agg")
import matplotlib.pyplot as plt
import numpy as np

from fractalfinance.gaf.gaf import gaf_encode
from fractalfinance.models.fbm import fbm
from fractalfinance.models.mmar import simulate

__all__ = [
    "plot_fbm",
    "plot_gaf",
    "plot_mmar",
    "DEFAULT_OUTPUT_DIR",
]

DEFAULT_OUTPUT_DIR = Path("analysis_outputs")

SeriesLike = Union[Sequence[float], Iterable[float], np.ndarray]


def _prepare_path(path: Union[str, Path]) -> Path:
    """Create parent directories for *path* and return it as a :class:`Path`."""

    save_path = Path(path).expanduser()
    if save_path.parent == Path('.'):
        DEFAULT_OUTPUT_DIR.mkdir(parents=True, exist_ok=True)
        save_path = DEFAULT_OUTPUT_DIR / save_path.name
    else:
        save_path.parent.mkdir(parents=True, exist_ok=True)
    return save_path
<<<<<<< HEAD

=======


def _coerce_series(series: SeriesLike | None, *, name: str) -> np.ndarray | None:
    if series is None:
        return None
    try:
        arr = np.asarray(series, dtype=float)
    except (TypeError, ValueError):
        arr = np.asarray(list(series), dtype=float)
    if arr.ndim != 1:
        raise ValueError(f"{name} must be one-dimensional")
    return arr
>>>>>>> 730cd07d

def _coerce_series(series: SeriesLike | None, *, name: str) -> np.ndarray | None:
    if series is None:
        return None
    try:
        arr = np.asarray(series, dtype=float)
    except (TypeError, ValueError):
        arr = np.asarray(list(series), dtype=float)
    if arr.ndim != 1:
        raise ValueError(f"{name} must be one-dimensional")
    return arr

<<<<<<< HEAD

=======
>>>>>>> 730cd07d
def plot_fbm(
    path: Union[str, Path] = DEFAULT_OUTPUT_DIR / "fbm.png",
    H: float = 0.7,
    n: int = 1024,
    *,
    series: SeriesLike | None = None,
    title: str = "Fractional Brownian Motion",
) -> str:
    """Plot a fractional Brownian motion path or a user-supplied series."""

    data = _coerce_series(series, name="series")
    if data is None:
        data = fbm(H=H, n=n, seed=0)
<<<<<<< HEAD
=======

>>>>>>> 730cd07d
    plt.figure(figsize=(8, 4))
    plt.plot(data, lw=1)
    plt.title(title)
    plt.tight_layout()
    save_path = _prepare_path(path)
    plt.savefig(save_path)
    plt.close()
    return str(save_path)


def plot_gaf(
    path: Union[str, Path] = DEFAULT_OUTPUT_DIR / "gaf.png",
    H: float = 0.7,
    n: int = 256,
    *,
    series: SeriesLike | None = None,
) -> str:
    """Visualise a series (or FBM sample) together with its GAF encodings."""
<<<<<<< HEAD

    data = _coerce_series(series, name="series")
    if data is None:
        data = fbm(H=H, n=n, seed=0)
    else:
        n = len(data)
    gasf = gaf_encode(data, kind="gasf", resize=n)
    gadf = gaf_encode(data, kind="gadf", resize=n)
=======

    data = _coerce_series(series, name="series")
    if data is None:
        data = fbm(H=H, n=n, seed=0)
    else:
        n = len(data)
    gasf = gaf_encode(data, kind="gasf", resize=n)
    gadf = gaf_encode(data, kind="gadf", resize=n)

>>>>>>> 730cd07d
    fig, axes = plt.subplots(1, 3, figsize=(12, 4))
    axes[0].plot(data, lw=1)
    axes[0].set_title("Series")
    axes[1].imshow(gasf, cmap="jet")
    axes[1].set_title("GASF")
    axes[1].axis("off")
    axes[2].imshow(gadf, cmap="jet")
    axes[2].set_title("GADF")
    axes[2].axis("off")
    fig.tight_layout()
    save_path = _prepare_path(path)
    fig.savefig(save_path)
    plt.close(fig)
    return str(save_path)


def plot_mmar(
    path: Union[str, Path] = DEFAULT_OUTPUT_DIR / "mmar.png",
    H: float = 0.7,
    n: int = 1024,
    *,
    returns: SeriesLike | None = None,
    levels: SeriesLike | None = None,
    multipliers: SeriesLike | None = None,
) -> str:
    """Plot returns and levels for a cascade simulation or supplied dataset."""

    ret_arr = _coerce_series(returns, name="returns")
    lvl_arr = _coerce_series(levels, name="levels")
    mult_arr = _coerce_series(multipliers, name="multipliers")

    if ret_arr is None and lvl_arr is None and mult_arr is None:
        mult_arr, lvl_arr, ret_arr = simulate(n=n, H=H, seed=0)
    else:
        if ret_arr is None and lvl_arr is not None:
            if len(lvl_arr) < 2:
                raise ValueError("levels must contain at least two observations")
            ret_arr = np.diff(np.log(lvl_arr))
        if lvl_arr is None and ret_arr is not None:
            cumulative = np.cumsum(np.insert(ret_arr, 0, 0.0))
            lvl_arr = np.exp(cumulative)
    if ret_arr is None or lvl_arr is None:
        raise ValueError("plot_mmar requires returns or levels when multipliers are omitted")

    if mult_arr is not None:
        fig, axes = plt.subplots(3, 1, figsize=(8, 6), sharex=False)
        axes[0].plot(mult_arr, lw=1)
        axes[0].set_title("Multipliers")
        ret_ax = axes[1]
        lvl_ax = axes[2]
    else:
        fig, axes = plt.subplots(2, 1, figsize=(8, 5), sharex=False)
        ret_ax, lvl_ax = axes

    ret_ax.plot(ret_arr, lw=1)
    ret_ax.set_title("Returns")
    lvl_ax.plot(lvl_arr, lw=1)
    lvl_ax.set_title("Price path" if mult_arr is None else "MMAR path")
<<<<<<< HEAD
=======

>>>>>>> 730cd07d
    fig.tight_layout()
    save_path = _prepare_path(path)
    fig.savefig(save_path)
    plt.close(fig)
    return str(save_path)<|MERGE_RESOLUTION|>--- conflicted
+++ resolved
@@ -11,10 +11,6 @@
 from pathlib import Path
 from typing import Iterable, Sequence, Union
 
-<<<<<<< HEAD
-=======
-
->>>>>>> 730cd07d
 import matplotlib
 
 matplotlib.use("Agg")
@@ -47,9 +43,6 @@
     else:
         save_path.parent.mkdir(parents=True, exist_ok=True)
     return save_path
-<<<<<<< HEAD
-
-=======
 
 
 def _coerce_series(series: SeriesLike | None, *, name: str) -> np.ndarray | None:
@@ -62,23 +55,8 @@
     if arr.ndim != 1:
         raise ValueError(f"{name} must be one-dimensional")
     return arr
->>>>>>> 730cd07d
 
-def _coerce_series(series: SeriesLike | None, *, name: str) -> np.ndarray | None:
-    if series is None:
-        return None
-    try:
-        arr = np.asarray(series, dtype=float)
-    except (TypeError, ValueError):
-        arr = np.asarray(list(series), dtype=float)
-    if arr.ndim != 1:
-        raise ValueError(f"{name} must be one-dimensional")
-    return arr
 
-<<<<<<< HEAD
-
-=======
->>>>>>> 730cd07d
 def plot_fbm(
     path: Union[str, Path] = DEFAULT_OUTPUT_DIR / "fbm.png",
     H: float = 0.7,
@@ -92,10 +70,7 @@
     data = _coerce_series(series, name="series")
     if data is None:
         data = fbm(H=H, n=n, seed=0)
-<<<<<<< HEAD
-=======
 
->>>>>>> 730cd07d
     plt.figure(figsize=(8, 4))
     plt.plot(data, lw=1)
     plt.title(title)
@@ -114,16 +89,6 @@
     series: SeriesLike | None = None,
 ) -> str:
     """Visualise a series (or FBM sample) together with its GAF encodings."""
-<<<<<<< HEAD
-
-    data = _coerce_series(series, name="series")
-    if data is None:
-        data = fbm(H=H, n=n, seed=0)
-    else:
-        n = len(data)
-    gasf = gaf_encode(data, kind="gasf", resize=n)
-    gadf = gaf_encode(data, kind="gadf", resize=n)
-=======
 
     data = _coerce_series(series, name="series")
     if data is None:
@@ -133,7 +98,6 @@
     gasf = gaf_encode(data, kind="gasf", resize=n)
     gadf = gaf_encode(data, kind="gadf", resize=n)
 
->>>>>>> 730cd07d
     fig, axes = plt.subplots(1, 3, figsize=(12, 4))
     axes[0].plot(data, lw=1)
     axes[0].set_title("Series")
@@ -192,10 +156,7 @@
     ret_ax.set_title("Returns")
     lvl_ax.plot(lvl_arr, lw=1)
     lvl_ax.set_title("Price path" if mult_arr is None else "MMAR path")
-<<<<<<< HEAD
-=======
 
->>>>>>> 730cd07d
     fig.tight_layout()
     save_path = _prepare_path(path)
     fig.savefig(save_path)
