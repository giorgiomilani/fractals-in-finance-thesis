import importlib.util
import subprocess
import sys


def test_cli_runs():
    result = subprocess.run(
        [sys.executable, "-m", "fractalfinance.cli", "--help"],
        capture_output=True,
        text=True,
    )
    assert result.returncode == 0
<<<<<<< HEAD
    assert "usage" in result.stdout.lower()


def test_plot_cli(tmp_path):
    out = tmp_path / "fbm.png"
    result = subprocess.run(
        [
            sys.executable,
            "-m",
            "fractalfinance.cli",
            "plot",
            "fbm",
            "--path",
            str(out),
        ],
        capture_output=True,
        text=True,
    )
    assert result.returncode == 0
    assert out.exists()
=======
    assert "usage" in result.stdout.lower()
>>>>>>> b0ac44ab
<|MERGE_RESOLUTION|>--- conflicted
+++ resolved
@@ -10,7 +10,6 @@
         text=True,
     )
     assert result.returncode == 0
-<<<<<<< HEAD
     assert "usage" in result.stdout.lower()
 
 
@@ -31,6 +30,3 @@
     )
     assert result.returncode == 0
     assert out.exists()
-=======
-    assert "usage" in result.stdout.lower()
->>>>>>> b0ac44ab
